--- conflicted
+++ resolved
@@ -36,13 +36,8 @@
   },
   "dependencies": {
     "@toruslabs/torus-embed": "^0.2.10",
-<<<<<<< HEAD
-    "@web3-react/abstract-connector": "^6.0.0-beta.25",
-    "@web3-react/types": "^6.0.0-beta.19"
-=======
     "@web3-react/abstract-connector": "^6.0.2",
     "@web3-react/types": "^6.0.2"
->>>>>>> da842a1f
   },
   "license": "GPL-3.0-or-later"
 }